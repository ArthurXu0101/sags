# ruff: noqa: E741
# Copyright 2022 the Regents of the University of California, Nerfstudio Team and contributors. All rights reserved.
#
# Licensed under the Apache License, Version 2.0 (the "License");
# you may not use this file except in compliance with the License.
# You may obtain a copy of the License at
#
#     http://www.apache.org/licenses/LICENSE-2.0
#
# Unless required by applicable law or agreed to in writing, software
# distributed under the License is distributed on an "AS IS" BASIS,
# WITHOUT WARRANTIES OR CONDITIONS OF ANY KIND, either express or implied.
# See the License for the specific language governing permissions and
# limitations under the License.

"""
Gaussian Splatting implementation that combines many recent advancements.
"""

from __future__ import annotations

import math
from dataclasses import dataclass, field
from typing import Dict, List, Literal, Optional, Tuple, Type, Union

import numpy as np
import torch
from pathlib import Path
import csv
from gsplat.cuda_legacy._torch_impl import quat_to_rotmat

try:
    from gsplat.rendering import rasterization
except ImportError:
    print("Please install gsplat>=1.0.0")
from gsplat.cuda_legacy._wrapper import num_sh_bases
from pytorch_msssim import SSIM
from torch.nn import Parameter
from nerfstudio.data.scene_box import OrientedBox

from nerfstudio.cameras.camera_optimizers import CameraOptimizer, CameraOptimizerConfig
from nerfstudio.cameras.cameras import Cameras
from nerfstudio.data.scene_box import OrientedBox
from nerfstudio.engine.callbacks import TrainingCallback, TrainingCallbackAttributes, TrainingCallbackLocation
from nerfstudio.engine.optimizers import Optimizers
from nerfstudio.models.base_model import Model, ModelConfig
from nerfstudio.utils.colors import get_color
from nerfstudio.utils.misc import torch_compile
from nerfstudio.utils.rich_utils import CONSOLE


def random_quat_tensor(N):
    """
    Defines a random quaternion tensor of shape (N, 4)
    """
    u = torch.rand(N)
    v = torch.rand(N)
    w = torch.rand(N)
    return torch.stack(
        [
            torch.sqrt(1 - u) * torch.sin(2 * math.pi * v),
            torch.sqrt(1 - u) * torch.cos(2 * math.pi * v),
            torch.sqrt(u) * torch.sin(2 * math.pi * w),
            torch.sqrt(u) * torch.cos(2 * math.pi * w),
        ],
        dim=-1,
    )


def RGB2SH(rgb):
    """
    Converts from RGB values [0,1] to the 0th spherical harmonic coefficient
    """
    C0 = 0.28209479177387814
    return (rgb - 0.5) / C0


def SH2RGB(sh):
    """
    Converts from the 0th spherical harmonic coefficient to RGB values [0,1]
    """
    C0 = 0.28209479177387814
    return sh * C0 + 0.5


def resize_image(image: torch.Tensor, d: int):
    """
    Downscale images using the same 'area' method in opencv

    :param image shape [H, W, C]
    :param d downscale factor (must be 2, 4, 8, etc.)

    return downscaled image in shape [H//d, W//d, C]
    """
    import torch.nn.functional as tf

    image = image.to(torch.float32)
    weight = (1.0 / (d * d)) * torch.ones((1, 1, d, d), dtype=torch.float32, device=image.device)
    if image.dim() == 3:
        return tf.conv2d(image.permute(2, 0, 1)[:, None, ...], weight, stride=d).squeeze(1).permute(1, 2, 0)
    else:
        return tf.conv2d(image[None, None, ...], weight, stride=d).squeeze(0).squeeze(0)
        


@torch_compile()
def get_viewmat(optimized_camera_to_world):
    """
    function that converts c2w to gsplat world2camera matrix, using compile for some speed
    """
    R = optimized_camera_to_world[:, :3, :3]  # 3 x 3
    T = optimized_camera_to_world[:, :3, 3:4]  # 3 x 1
    # flip the z and y axes to align with gsplat conventions
    R = R * torch.tensor([[[1, -1, -1]]], device=R.device, dtype=R.dtype)
    # analytic matrix inverse to get world2camera matrix
    R_inv = R.transpose(1, 2)
    T_inv = -torch.bmm(R_inv, T)
    viewmat = torch.zeros(R.shape[0], 4, 4, device=R.device, dtype=R.dtype)
    viewmat[:, 3, 3] = 1.0  # homogenous
    viewmat[:, :3, :3] = R_inv
    viewmat[:, :3, 3:4] = T_inv
    return viewmat


@dataclass
class SagsConfig(ModelConfig):
    """Splatfacto Model Config, nerfstudio's implementation of Gaussian Splatting"""
    _target: Type = field(default_factory=lambda: Sags)
    warmup_length: int = 500
    """period of steps where refinement is turned off"""
    refine_every: int = 100
    """period of steps where gaussians are culled and densified"""
    resolution_schedule: int = 3000
    """training starts at 1/d resolution, every n steps this is doubled"""
    background_color: Literal["random", "black", "white"] = "random"
    """Whether to randomize the background color."""
    num_downscales: int = 2
    """at the beginning, resolution is 1/2^d, where d is this number"""
    cull_alpha_thresh: float = 0.1
    """threshold of opacity for culling gaussians. One can set it to a lower value (e.g. 0.005) for higher quality."""
    cull_scale_thresh: float = 0.5
    """threshold of scale for culling huge gaussians"""
    continue_cull_post_densification: bool = True
    """If True, continue to cull gaussians post refinement"""
    reset_alpha_every: int = 30
    """Every this many refinement steps, reset the alpha"""
    densify_grad_thresh: float = 0.0008
    """threshold of positional gradient norm for densifying gaussians"""
    densify_size_thresh: float = 0.01
    """below this size, gaussians are *duplicated*, otherwise split"""
    n_split_samples: int = 2
    """number of samples to split gaussians into"""
    sh_degree_interval: int = 1000
    """every n intervals turn on another sh degree"""
    cull_screen_size: float = 0.15
    """if a gaussian is more than this percent of screen space, cull it"""
    split_screen_size: float = 0.05
    """if a gaussian is more than this percent of screen space, split it"""
    stop_screen_size_at: int = 4000
    """stop culling/splitting at this step WRT screen size of gaussians"""
    random_init: bool = False
    """whether to initialize the positions uniformly randomly (not SFM points)"""
    num_random: int = 50000
    """Number of gaussians to initialize if random init is used"""
    random_scale: float = 10.0
    "Size of the cube to initialize random gaussians within"
    ssim_lambda: float = 0.2
    """weight of ssim loss"""
    stop_split_at: int = 15000
    """stop splitting at this step"""
    sh_degree: int = 3
    """maximum degree of spherical harmonics to use"""
    packed: bool = False
    """Whether to use packed mode which is more memory efficient but might or might not be as fast. Default is True"""
    use_scale_regularization: bool = False
    """If enabled, a scale regularization introduced in PhysGauss (https://xpandora.github.io/PhysGaussian/) is used for reducing huge spikey gaussians."""
    max_gauss_ratio: float = 10.0
    """threshold of ratio of gaussian max to min scale before applying regularization
    loss from the PhysGaussian paper
    """
    output_depth_during_training: bool = False
    """If True, output depth during training. Otherwise, only output depth during evaluation."""
    rasterize_mode: Literal["classic", "antialiased"] = "classic"
    """
    Classic mode of rendering will use the EWA volume splatting with a [0.3, 0.3] screen space blurring kernel. This
    approach is however not suitable to render tiny gaussians at higher or lower resolution than the captured, which
    results "aliasing-like" artifacts. The antialiased mode overcomes this limitation by calculating compensation factors
    and apply them to the opacities of gaussians to preserve the total integrated density of splats.

    However, PLY exported with antialiased rasterize mode is not compatible with classic mode. Thus many web viewers that
    were implemented for classic mode can not render antialiased mode PLY properly without modifications.
    """
    camera_optimizer: CameraOptimizerConfig = field(default_factory=lambda: CameraOptimizerConfig(mode="off"))
    """Config of the camera optimizer to use"""
<<<<<<< HEAD
    
=======
>>>>>>> c609786e
    


class Sags(Model):
    """Nerfstudio's implementation of Gaussian Splatting

    Args:
        config: Splatfacto configuration to instantiate model
    """

    config: SagsConfig

    def __init__(
        self,
        *args,
        seed_points: Optional[Tuple[torch.Tensor, torch.Tensor, torch.Tensor, torch.Tensor, torch.Tensor]] = None,
        **kwargs,
    ):
        self.seed_points = seed_points
        self.gaussian_ids = None # for evaluation
        self.flatten_ids = None # for evaluation
        super().__init__(*args, **kwargs)

    def populate_modules(self):
        load_gs = True
        if load_gs:
            means = torch.nn.Parameter(self.seed_points[0]["means"]) 
            self.xys_grad_norm = None
            self.max_2Dsize = None
            scales = torch.nn.Parameter(self.seed_points[0]["scales"].permute(1, 0))
            quats = torch.nn.Parameter(self.seed_points[0]["quats"].permute(1, 0))
            features_dc = torch.nn.Parameter(self.seed_points[0]["feature_dc"].permute(1, 0))
            features_rest = torch.nn.Parameter(self.seed_points[0]["feature_rest"].permute(1, 0).flip(dims=[1]))
            opacities = torch.nn.Parameter(self.seed_points[0]["opacities"].permute(1, 0))
            features_rest = features_rest.reshape(means.shape[0], num_sh_bases(self.config.sh_degree)-1 , 3)
        else:
            if self.seed_points is not None and not self.config.random_init:
                means = torch.nn.Parameter(self.seed_points[0])  # (Location, Color)
            else:
                means = torch.nn.Parameter((torch.rand((self.config.num_random, 3)) - 0.5) * self.config.random_scale)
            self.xys_grad_norm = None
            self.max_2Dsize = None
            distances, _ = self.k_nearest_sklearn(means.data, 3)
            distances = torch.from_numpy(distances)
            # find the average of the three nearest neighbors for each point and use that as the scale
            avg_dist = distances.mean(dim=-1, keepdim=True)
            scales = torch.nn.Parameter(torch.log(avg_dist.repeat(1, 3)))
            num_points = means.shape[0] #shape (n, x, y, z)
            quats = torch.nn.Parameter(random_quat_tensor(num_points))
            dim_sh = num_sh_bases(self.config.sh_degree)

            if (
                self.seed_points is not None
                and not self.config.random_init
                # We can have colors without points.
                and self.seed_points[1].shape[0] > 0
            ):
                shs = torch.zeros((self.seed_points[1].shape[0], dim_sh, 3)).float().cuda()
                if self.config.sh_degree > 0:
                    shs[:, 0, :3] = RGB2SH(self.seed_points[1] / 255)
                    shs[:, 1:, 3:] = 0.0
                else:
                    CONSOLE.log("use color only optimization with sigmoid activation")
                    shs[:, 0, :3] = torch.logit(self.seed_points[1] / 255, eps=1e-10)
                features_dc = torch.nn.Parameter(shs[:, 0, :])
                features_rest = torch.nn.Parameter(shs[:, 1:, :])
            else:
                features_dc = torch.nn.Parameter(torch.rand(num_points, 3))
                features_rest = torch.nn.Parameter(torch.zeros((num_points, dim_sh - 1, 3)))

            opacities = torch.nn.Parameter(torch.logit(0.1 * torch.ones(num_points, 1)))
        self.gauss_params = torch.nn.ParameterDict(
            {
                "means": means,
                "scales": scales,
                "quats": quats,
                "features_dc": features_dc,
                "features_rest": features_rest,
                "opacities": opacities,
            }
        )

        self.camera_optimizer: CameraOptimizer = self.config.camera_optimizer.setup(
            num_cameras=self.num_train_data, device="cpu"
        )

        # metrics
        from torchmetrics.image import PeakSignalNoiseRatio
        from torchmetrics.image.lpip import LearnedPerceptualImagePatchSimilarity

        self.psnr = PeakSignalNoiseRatio(data_range=1.0)
        self.ssim = SSIM(data_range=1.0, size_average=True, channel=3)
        self.lpips = LearnedPerceptualImagePatchSimilarity(normalize=True)
        self.step = 0

        self.crop_box: Optional[OrientedBox] = None
        if self.config.background_color == "random":
            self.background_color = torch.tensor(
                [0.1490, 0.1647, 0.2157]
            )  # This color is the same as the default background color in Viser. This would only affect the background color when rendering.
        else:
            self.background_color = get_color(self.config.background_color)

    @property
    def colors(self):
        if self.config.sh_degree > 0:
            return SH2RGB(self.features_dc)
        else:
            return torch.sigmoid(self.features_dc)

    @property
    def shs_0(self):
        return self.features_dc

    @property
    def shs_rest(self):
        return self.features_rest

    @property
    def num_points(self):
        return self.means.shape[0]

    @property
    def means(self):
        return self.gauss_params["means"]

    @property
    def scales(self):
        return self.gauss_params["scales"]

    @property
    def quats(self):
        return self.gauss_params["quats"]

    @property
    def features_dc(self):
        return self.gauss_params["features_dc"]

    @property
    def features_rest(self):
        return self.gauss_params["features_rest"]

    @property
    def opacities(self):
        return self.gauss_params["opacities"]

    def load_state_dict(self, dict, **kwargs):  # type: ignore
        # resize the parameters to match the new number of points
        self.step = 30000
        if "means" in dict:
            # For backwards compatibility, we remap the names of parameters from
            # means->gauss_params.means since old checkpoints have that format
            for p in ["means", "scales", "quats", "features_dc", "features_rest", "opacities"]:
                dict[f"gauss_params.{p}"] = dict[p]
        newp = dict["gauss_params.means"].shape[0]
        for name, param in self.gauss_params.items():
            old_shape = param.shape
            new_shape = (newp,) + old_shape[1:]
            self.gauss_params[name] = torch.nn.Parameter(torch.zeros(new_shape, device=self.device))
        super().load_state_dict(dict, **kwargs)

    def k_nearest_sklearn(self, x: torch.Tensor, k: int):
        """
            Find k-nearest neighbors using sklearn's NearestNeighbors.
        x: The data tensor of shape [num_samples, num_features]
        k: The number of neighbors to retrieve
        """
        # Convert tensor to numpy array
        x_np = x.cpu().numpy()

        # Build the nearest neighbors model
        from sklearn.neighbors import NearestNeighbors

        nn_model = NearestNeighbors(n_neighbors=k + 1, algorithm="auto", metric="euclidean").fit(x_np)

        # Find the k-nearest neighbors
        distances, indices = nn_model.kneighbors(x_np)

        # Exclude the point itself from the result and return
        return distances[:, 1:].astype(np.float32), indices[:, 1:].astype(np.float32)

    def remove_from_optim(self, optimizer, deleted_mask, new_params):
        """removes the deleted_mask from the optimizer provided"""
        assert len(new_params) == 1
        # assert isinstance(optimizer, torch.optim.Adam), "Only works with Adam"

        param = optimizer.param_groups[0]["params"][0]
        param_state = optimizer.state[param]
        del optimizer.state[param]

        # Modify the state directly without deleting and reassigning.
        if "exp_avg" in param_state:
            param_state["exp_avg"] = param_state["exp_avg"][~deleted_mask]
            param_state["exp_avg_sq"] = param_state["exp_avg_sq"][~deleted_mask]

        # Update the parameter in the optimizer's param group.
        del optimizer.param_groups[0]["params"][0]
        del optimizer.param_groups[0]["params"]
        optimizer.param_groups[0]["params"] = new_params
        optimizer.state[new_params[0]] = param_state

    def remove_from_all_optim(self, optimizers, deleted_mask):
        param_groups = self.get_gaussian_param_groups()
        for group, param in param_groups.items():
            self.remove_from_optim(optimizers.optimizers[group], deleted_mask, param)
        torch.cuda.empty_cache()

    def dup_in_optim(self, optimizer, dup_mask, new_params, n=2):
        """adds the parameters to the optimizer"""
        param = optimizer.param_groups[0]["params"][0]
        param_state = optimizer.state[param]
        if "exp_avg" in param_state:
            repeat_dims = (n,) + tuple(1 for _ in range(param_state["exp_avg"].dim() - 1))
            param_state["exp_avg"] = torch.cat(
                [
                    param_state["exp_avg"],
                    torch.zeros_like(param_state["exp_avg"][dup_mask.squeeze()]).repeat(*repeat_dims),
                ],
                dim=0,
            )
            param_state["exp_avg_sq"] = torch.cat(
                [
                    param_state["exp_avg_sq"],
                    torch.zeros_like(param_state["exp_avg_sq"][dup_mask.squeeze()]).repeat(*repeat_dims),
                ],
                dim=0,
            )
        del optimizer.state[param]
        optimizer.state[new_params[0]] = param_state
        optimizer.param_groups[0]["params"] = new_params
        del param

    def dup_in_all_optim(self, optimizers, dup_mask, n):
        param_groups = self.get_gaussian_param_groups()
        for group, param in param_groups.items():
            self.dup_in_optim(optimizers.optimizers[group], dup_mask, param, n)

    def after_train(self, step: int):
        assert step == self.step
        # to save some training time, we no longer need to update those stats post refinement
        if self.step >= self.config.stop_split_at:
            return
        with torch.no_grad():
            # keep track of a moving average of grad norms
            visible_mask = (self.radii > 0).flatten()
            grads = self.xys.absgrad[visible_mask].norm(dim=-1) if self.config.packed else self.xys.absgrad[0][visible_mask].norm(dim=-1) # type: ignore
            # print(f"grad norm min {grads.min().item()} max {grads.max().item()} mean {grads.mean().item()} size {grads.shape}")
            if self.xys_grad_norm is None:
                self.xys_grad_norm = torch.zeros(self.Means2D.shape[0], device=self.device, dtype=torch.float32) if self.config.packed else torch.zeros(self.num_points, device=self.device, dtype=torch.float32)
                self.vis_counts = torch.ones(self.Means2D.shape[0], device=self.device, dtype=torch.float32) if self.config.packed else torch.ones(self.num_points, device=self.device, dtype=torch.float32)
            assert self.vis_counts is not None
            self.vis_counts[visible_mask] += 1
            self.xys_grad_norm[visible_mask] += grads
            # update the max screen size, as a ratio of number of pixels
            if self.max_2Dsize is None:
                self.max_2Dsize = torch.zeros_like(self.radii, dtype=torch.float32)
            newradii = self.radii.detach()[visible_mask]
            self.max_2Dsize[visible_mask] = torch.maximum(
                self.max_2Dsize[visible_mask],
                newradii / float(max(self.last_size[0], self.last_size[1])),
            )

    def set_crop(self, crop_box: Optional[OrientedBox]):
        self.crop_box = crop_box

    def set_background(self, background_color: torch.Tensor):
        assert background_color.shape == (3,)
        self.background_color = background_color

    def refinement_after(self, optimizers: Optimizers, step):
        assert step == self.step
        if self.step <= self.config.warmup_length:
            return
        with torch.no_grad():
            # Offset all the opacity reset logic by refine_every so that we don't
            # save checkpoints right when the opacity is reset (saves every 2k)
            # then cull
            # only split/cull if we've seen every image since opacity reset
            reset_interval = self.config.reset_alpha_every * self.config.refine_every
            do_densification = (
                self.step < self.config.stop_split_at
                and self.step % reset_interval > self.num_train_data + self.config.refine_every
            )
            if do_densification:
                # then we densify
                assert self.xys_grad_norm is not None and self.vis_counts is not None and self.max_2Dsize is not None
                avg_grad_norm = (self.xys_grad_norm / self.vis_counts) * 0.5 * max(self.last_size[0], self.last_size[1])
                high_grads = (avg_grad_norm > self.config.densify_grad_thresh).squeeze()
                splits = (self.scales.exp().max(dim=-1).values > self.config.densify_size_thresh).squeeze()
                if self.step < self.config.stop_screen_size_at:
                    splits |= (self.max_2Dsize > self.config.split_screen_size).squeeze()
                splits &= high_grads
                nsamps = self.config.n_split_samples
                split_params = self.split_gaussians(splits, nsamps)

                dups = (self.scales.exp().max(dim=-1).values <= self.config.densify_size_thresh).squeeze()
                dups &= high_grads
                dup_params = self.dup_gaussians(dups)
                for name, param in self.gauss_params.items():
                    self.gauss_params[name] = torch.nn.Parameter(
                        torch.cat([param.detach(), split_params[name], dup_params[name]], dim=0)
                    )
                # append zeros to the max_2Dsize tensor
                self.max_2Dsize = torch.cat(
                    [
                        self.max_2Dsize,
                        torch.zeros_like(split_params["scales"][:, 0]),
                        torch.zeros_like(dup_params["scales"][:, 0]),
                    ],
                    dim=0,
                )

                split_idcs = torch.where(splits)[0]
                self.dup_in_all_optim(optimizers, split_idcs, nsamps)

                dup_idcs = torch.where(dups)[0]
                self.dup_in_all_optim(optimizers, dup_idcs, 1)

                # After a guassian is split into two new gaussians, the original one should also be pruned.
                splits_mask = torch.cat(
                    (
                        splits,
                        torch.zeros(
                            nsamps * splits.sum() + dups.sum(),
                            device=self.device,
                            dtype=torch.bool,
                        ),
                    )
                )

                deleted_mask = self.cull_gaussians(splits_mask)
            elif self.step >= self.config.stop_split_at and self.config.continue_cull_post_densification:
                deleted_mask = self.cull_gaussians()
            else:
                # if we donot allow culling post refinement, no more gaussians will be pruned.
                deleted_mask = None

            if deleted_mask is not None:
                self.remove_from_all_optim(optimizers, deleted_mask)

            if self.step < self.config.stop_split_at and self.step % reset_interval == self.config.refine_every:
                # Reset value is set to be twice of the cull_alpha_thresh
                reset_value = self.config.cull_alpha_thresh * 2.0
                self.opacities.data = torch.clamp(
                    self.opacities.data,
                    max=torch.logit(torch.tensor(reset_value, device=self.device)).item(),
                )
                # reset the exp of optimizer
                optim = optimizers.optimizers["opacities"]
                param = optim.param_groups[0]["params"][0]
                param_state = optim.state[param]
                param_state["exp_avg"] = torch.zeros_like(param_state["exp_avg"])
                param_state["exp_avg_sq"] = torch.zeros_like(param_state["exp_avg_sq"])

            self.xys_grad_norm = None
            self.vis_counts = None
            self.max_2Dsize = None

    def cull_gaussians(self, extra_cull_mask: Optional[torch.Tensor] = None):
        """
        This function deletes gaussians with under a certain opacity threshold
        extra_cull_mask: a mask indicates extra gaussians to cull besides existing culling criterion
        """
        n_bef = self.num_points
        # cull transparent ones
        culls = (torch.sigmoid(self.opacities) < self.config.cull_alpha_thresh).squeeze()
        below_alpha_count = torch.sum(culls).item()
        toobigs_count = 0
        if extra_cull_mask is not None:
            culls = culls | extra_cull_mask
        if self.step > self.config.refine_every * self.config.reset_alpha_every:
            # cull huge ones
            toobigs = (torch.exp(self.scales).max(dim=-1).values > self.config.cull_scale_thresh).squeeze()
            if self.step < self.config.stop_screen_size_at:
                # cull big screen space
                if self.max_2Dsize is not None:
                    toobigs = toobigs | (self.max_2Dsize > self.config.cull_screen_size).squeeze()
            culls = culls | toobigs
            toobigs_count = torch.sum(toobigs).item()
        for name, param in self.gauss_params.items():
            self.gauss_params[name] = torch.nn.Parameter(param[~culls])

        CONSOLE.log(
            f"Culled {n_bef - self.num_points} gaussians "
            f"({below_alpha_count} below alpha thresh, {toobigs_count} too bigs, {self.num_points} remaining)"
        )

        return culls

    def split_gaussians(self, split_mask, samps):
        """
        This function splits gaussians that are too large
        """
        n_splits = split_mask.sum().item()
        CONSOLE.log(f"Splitting {split_mask.sum().item()/self.num_points} gaussians: {n_splits}/{self.num_points}")
        centered_samples = torch.randn((samps * n_splits, 3), device=self.device)  # Nx3 of axis-aligned scales
        scaled_samples = (
            torch.exp(self.scales[split_mask].repeat(samps, 1)) * centered_samples
        )  # how these scales are rotated
        quats = self.quats[split_mask] / self.quats[split_mask].norm(dim=-1, keepdim=True)  # normalize them first
        rots = quat_to_rotmat(quats.repeat(samps, 1))  # how these scales are rotated
        rotated_samples = torch.bmm(rots, scaled_samples[..., None]).squeeze()
        new_means = rotated_samples + self.means[split_mask].repeat(samps, 1)
        # step 2, sample new colors
        new_features_dc = self.features_dc[split_mask].repeat(samps, 1)
        new_features_rest = self.features_rest[split_mask].repeat(samps, 1, 1)
        # step 3, sample new opacities
        new_opacities = self.opacities[split_mask].repeat(samps, 1)
        # step 4, sample new scales
        size_fac = 1.6
        new_scales = torch.log(torch.exp(self.scales[split_mask]) / size_fac).repeat(samps, 1)
        self.scales[split_mask] = torch.log(torch.exp(self.scales[split_mask]) / size_fac)
        # step 5, sample new quats
        new_quats = self.quats[split_mask].repeat(samps, 1)
        out = {
            "means": new_means,
            "features_dc": new_features_dc,
            "features_rest": new_features_rest,
            "opacities": new_opacities,
            "scales": new_scales,
            "quats": new_quats,
        }
        for name, param in self.gauss_params.items():
            if name not in out:
                out[name] = param[split_mask].repeat(samps, 1)
        return out

    def dup_gaussians(self, dup_mask):
        """
        This function duplicates gaussians that are too small
        """
        n_dups = dup_mask.sum().item()
        CONSOLE.log(f"Duplicating {dup_mask.sum().item()/self.num_points} gaussians: {n_dups}/{self.num_points}")
        new_dups = {}
        for name, param in self.gauss_params.items():
            new_dups[name] = param[dup_mask]
        return new_dups

    def get_training_callbacks(
        self, training_callback_attributes: TrainingCallbackAttributes
    ) -> List[TrainingCallback]:
        cbs = []
        cbs.append(TrainingCallback([TrainingCallbackLocation.BEFORE_TRAIN_ITERATION], self.step_cb))
        # The order of these matters
        cbs.append(
            TrainingCallback(
                [TrainingCallbackLocation.AFTER_TRAIN_ITERATION],
                self.after_train,
            )
        )
        cbs.append(
            TrainingCallback(
                [TrainingCallbackLocation.AFTER_TRAIN_ITERATION],
                self.refinement_after,
                update_every_num_iters=self.config.refine_every,
                args=[training_callback_attributes.optimizers],
            )
        )
        return cbs

    def step_cb(self, step):
        self.step = step

    def get_gaussian_param_groups(self) -> Dict[str, List[Parameter]]:
        # Here we explicitly use the means, scales as parameters so that the user can override this function and
        # specify more if they want to add more optimizable params to gaussians.
        return {
            name: [self.gauss_params[name]]
            for name in ["means", "scales", "quats", "features_dc", "features_rest", "opacities"]
        }

    def get_param_groups(self) -> Dict[str, List[Parameter]]:
        """Obtain the parameter groups for the optimizers

        Returns:
            Mapping of different parameter groups
        """
        gps = self.get_gaussian_param_groups()
        self.camera_optimizer.get_param_groups(param_groups=gps)
        return gps

    def _get_downscale_factor(self):
        if self.training:
            return 2 ** max(
                (self.config.num_downscales - self.step // self.config.resolution_schedule),
                0,
            )
        else:
            return 1

    def _downscale_if_required(self, image):
        d = self._get_downscale_factor()
        if d > 1:
            return resize_image(image, d)
        return image

    @staticmethod
    def get_empty_outputs(width: int, height: int, background: torch.Tensor) -> Dict[str, Union[torch.Tensor, List]]:
        rgb = background.repeat(height, width, 1)
        depth = background.new_ones(*rgb.shape[:2], 1) * 10
        accumulation = background.new_zeros(*rgb.shape[:2], 1)
        return {"rgb": rgb, "depth": depth, "accumulation": accumulation, "background": background}

    def _get_background_color(self):
        if self.config.background_color == "random":
            if self.training:
                background = torch.rand(3, device=self.device)
            else:
                background = self.background_color.to(self.device)
        elif self.config.background_color == "white":
            background = torch.ones(3, device=self.device)
        elif self.config.background_color == "black":
            background = torch.zeros(3, device=self.device)
        else:
            raise ValueError(f"Unknown background color {self.config.background_color}")
        return background

    def get_outputs(self, camera: Cameras) -> Dict[str, Union[torch.Tensor, List]]:
        """Takes in a Ray Bundle and returns a dictionary of outputs.

        Args:
            ray_bundle: Input bundle of rays. This raybundle should have all the
            needed information to compute the outputs.

        Returns:
            Outputs of model. (ie. rendered colors)
        """
        if not isinstance(camera, Cameras):
            print("Called get_outputs with not a camera")
            return {}

        if self.training:
            assert camera.shape[0] == 1, "Only one camera at a time"
            optimized_camera_to_world = self.camera_optimizer.apply_to_camera(camera)
        else:
            optimized_camera_to_world = camera.camera_to_worlds

        # cropping
        if self.crop_box is not None and not self.training:
            crop_ids = self.crop_box.within(self.means).squeeze()
            if crop_ids.sum() == 0:
                return self.get_empty_outputs(
                    int(camera.width.item()), int(camera.height.item()), self.background_color
                )
        else:
            crop_ids = None
        
        if crop_ids is not None:
            print(f"crop_ids: {crop_ids}, sum: {crop_ids.sum()}")
            if crop_ids.sum() == 0:
                print("Warning: No points within the crop box, returning empty outputs.")
                return self.get_empty_outputs(
                    int(camera.width.item()), int(camera.height.item()), self.background_color
                )

        if crop_ids is not None:
            opacities_crop = self.opacities[crop_ids]
            means_crop = self.means[crop_ids]
            features_dc_crop = self.features_dc[crop_ids]
            features_rest_crop = self.features_rest[crop_ids]
            scales_crop = self.scales[crop_ids]
            quats_crop = self.quats[crop_ids]
        else:
            opacities_crop = self.opacities
            means_crop = self.means
            features_dc_crop = self.features_dc
            features_rest_crop = self.features_rest
            scales_crop = self.scales
            quats_crop = self.quats

        colors_crop = torch.cat((features_dc_crop[:, None, :], features_rest_crop), dim=1)

        BLOCK_WIDTH = 16  # this controls the tile size of rasterization, 16 is a good default
        camera_scale_fac = self._get_downscale_factor()
        camera.rescale_output_resolution(1 / camera_scale_fac)
        viewmat = get_viewmat(optimized_camera_to_world)
        K = camera.get_intrinsics_matrices().cuda()
        W, H = int(camera.width.item()), int(camera.height.item())
        self.last_size = (H, W)
        camera.rescale_output_resolution(camera_scale_fac)  # type: ignore

        # apply the compensation of screen space blurring to gaussians
        if self.config.rasterize_mode not in ["antialiased", "classic"]:
            raise ValueError("Unknown rasterize_mode: %s", self.config.rasterize_mode)

        if self.config.output_depth_during_training or not self.training:
            render_mode = "RGB+ED"
        else:
            render_mode = "RGB"

        if self.config.sh_degree > 0:
            sh_degree_to_use = min(self.step // self.config.sh_degree_interval, self.config.sh_degree)
        else:
            colors_crop = torch.sigmoid(colors_crop).squeeze(1)  # [N, 1, 3] -> [N, 3]
            sh_degree_to_use = None
            
        render, alpha, info = rasterization(
            means=means_crop,
            quats=quats_crop / quats_crop.norm(dim=-1, keepdim=True),
            scales=torch.exp(scales_crop),
            opacities=torch.sigmoid(opacities_crop).squeeze(-1),
            colors=colors_crop,
            viewmats=viewmat,  # [1, 4, 4]
            Ks=K,  # [1, 3, 3]
            width=W,
            height=H,
            tile_size=BLOCK_WIDTH,
            packed=self.config.packed,
            near_plane=0.01,
            far_plane=1e10,
            render_mode=render_mode,
            sh_degree=sh_degree_to_use,
            sparse_grad=False,
            absgrad=True,
            rasterize_mode=self.config.rasterize_mode,
            # set some threshold to disregrad small gaussians for faster rendering.
            # radius_clip=3.0,
        )
        # if "gaussian_ids" not in info or info["gaussian_ids"] is None:
        #     raise ValueError("The rasterization function did not produce valid 'gaussian_ids'.")
        if self.training and info["means2d"].requires_grad:
            info["means2d"].retain_grad()
        self.xys = info["means2d"]  # [1, N, 2]
        self.radii = info["radii"] if self.config.packed else info["radii"][0]  # [N]
        self.gaussian_ids = info["gaussian_ids"]
        self.flatten_ids = info["flatten_ids"]
        self.Means2D = info["means2d"]
        alpha = alpha[:, ...]

        background = self._get_background_color()
        rgb = render[:, ..., :3] + (1 - alpha) * background
        rgb = torch.clamp(rgb, 0.0, 1.0)

        if render_mode == "RGB+ED":
            depth_im = render[:, ..., 3:4]
            depth_im = torch.where(alpha > 0, depth_im, depth_im.detach().max()).squeeze(0)
        else:
            depth_im = None

        if background.shape[0] == 3 and not self.training:
            background = background.expand(H, W, 3)

        return {
            "rgb": rgb.squeeze(0),  # type: ignore
            "depth": depth_im,  # type: ignore
            "accumulation": alpha.squeeze(0),  # type: ignore
            "background": background,  # type: ignore
        }  # type: ignore

    def get_gt_img(self, image: torch.Tensor):
        """Compute groundtruth image with iteration dependent downscale factor for evaluation purpose

        Args:
            image: tensor.Tensor in type uint8 or float32
        """
        if image.dtype == torch.uint8:
            image = image.float() / 255.0
        gt_img = self._downscale_if_required(image)
        return gt_img.to(self.device)

    def composite_with_background(self, image, background) -> torch.Tensor:
        """Composite the ground truth image with a background color when it has an alpha channel.

        Args:
            image: the image to composite
            background: the background color
        """
        if image.shape[2] == 4:
            alpha = image[..., -1].unsqueeze(-1).repeat((1, 1, 3))
            return alpha * image[..., :3] + (1 - alpha) * background
        else:
            return image

    def get_metrics_dict(self, outputs, batch) -> Dict[str, torch.Tensor]:
        """Compute and returns metrics.

        Args:
            outputs: the output to compute loss dict to
            batch: ground truth batch corresponding to outputs
        """
        gt_rgb = self.composite_with_background(self.get_gt_img(batch["image"]), outputs["background"])
        metrics_dict = {}
        predicted_rgb = outputs["rgb"]
        metrics_dict["psnr"] = self.psnr(predicted_rgb, gt_rgb)

        metrics_dict["gaussian_count"] = self.num_points

        self.camera_optimizer.get_metrics_dict(metrics_dict)
        return metrics_dict

    def _get_intensity_matrix(self, depth_img:torch.Tensor) -> torch.Tensor:
        """ Convert the depth img in outputs['depth'] to an intensity img to enable loss calculation.
        
        Args:
            depth_img: quried by outputs['depth'] from the returned dict of method 'get_outputs()', a tensor object of shape (H,W).

        Outputs:
            intensity_matrix: a tensor object in shape of (H,W).
        
        """
        depth_img_shape = depth_img.shape
        assert len(depth_img_shape) == 2, "depth img should be in the shape of (H,W)" 

        depth_img_flat = np.asarray(depth_img)
        min_depth = np.min(depth_img_flat)
        max_depth = np.max(depth_img_flat)
        normalized_depth_img_flat = (depth_img_flat - min_depth) / (max_depth - min_depth)

        intensity_img_flat = (normalized_depth_img_flat * 255).astype(np.uint8)
        intensity_img = torch.tensor(intensity_img_flat.reshape((depth_img_shape)))


        return intensity_img
    
    def _get_real_shape(self) -> Dict:
        ''' Establish a dictionary where gaussian_ids are keys to query real shapes in format (label, x/y, x/z) and shape (3,)

        Args: 
            None
        
        Outputs:
            real_shape_dict: a dictionary where gaussian_ids are keys and self.scales[gaussian_ids] are values.
        '''
        assert self.gaussian_ids != None, "Empty gaussian_ids during evaluation."

        real_shape_dict = {}

        for gs_id in self.gaussian_ids:
            gs_key = gs_id.item()
            if 0 <= gs_key < len(self.flatten_ids):
                flatten_id = self.flatten_ids[gs_id]
                if 0 <= flatten_id.item() < len(self.scales):
                    real_shape_dict[gs_key] = self.scales[flatten_id] # is it in format (label, x/y, x/z)? Perhaps need modification here.
                else:
                    real_shape_dict[gs_key] = torch.zeros(3, dtype=torch.float, device='cuda')
            else:
                real_shape_dict[gs_key] = torch.zeros(3, dtype=torch.float, device='cuda')
        return real_shape_dict
    
    def _get_expected_shape(self, mask_with_shape:torch.tensor) -> Dict:
        ''' Establish a dictionary where gaussian_ids are keys to query their expected shapes in format (label, x/y, x/z)
        Args: 
            mask_with_shape: a tensor obj of (H, W, 3).
        Outputs:
            expected_shape_dict: a dictionary where gaussian_ids are keys and their shapes of (label, x/y, x/z) are values.
        '''
        assert self.gaussian_ids is not None, "Empty gaussian_ids during evaluation."
        expected_shape_dict = {}

        for gs_id in self.gaussian_ids:
            gs_key = gs_id.item()
            # Ensure gs_id is within the correct range
            if 0 <= gs_key < len(self.flatten_ids):
                flatten_id = self.flatten_ids[gs_id]
                # Ensure flatten_id is within bounds for self.xys
                if 0 <= flatten_id.item() < len(self.xys):
                    means2d_id = self.xys[flatten_id].long()  # Ensure tensor is of long type for indexing
            
                    # Ensure means2d_id is within bounds for mask_with_shape
                    if 0 <= means2d_id[0].item() < mask_with_shape.shape[0] and 0 <= means2d_id[1].item() < mask_with_shape.shape[1]:
                        # Convert means2d_id to integer indices
                        row_idx = means2d_id[0].item()
                        col_idx = means2d_id[1].item()
                        # Index into mask_with_shape
                        expected_shape_dict[gs_key] = mask_with_shape[row_idx, col_idx]
                    else:
                        expected_shape_dict[gs_key] = torch.zeros(3, dtype=torch.float, device='cuda')
                else:
                    expected_shape_dict[gs_key] = torch.zeros(3, dtype=torch.float, device='cuda')
            else:
                expected_shape_dict[gs_key] = torch.zeros(3, dtype=torch.float, device='cuda')

        return expected_shape_dict

    def _get_mask_with_shape(self, mask:torch.tensor) -> torch.Tensor:
        ''' Create a (H, W, 3) mask where "3" implies label, x/y, x/z accordingly. Used for evaluation.
    
        Args:
            mask: a tensor object in shape of (H, W, 1).
    
        Outputs: 
            mask_with_shape: a tensor object in shape of (H, W, 3).
        '''
        # Initialize the mask_with_shape tensor
        mask_with_shape = torch.zeros((mask.shape[0], mask.shape[1], 3), dtype=torch.float, device=mask.device)
        mask_with_shape[:, :, 0] = mask.squeeze(-1)  # Copy labels in mask to the new mask
    
        # Flatten the H, W indices to create a 1D index tensor
        H, W = mask.shape[:2]
        indices = torch.arange(H * W, device=mask.device).view(H, W)
    
        # Ensure means tensor is properly expanded or truncated to match H * W if necessary
        means_padded = torch.zeros((H * W, 3), device=self.means.device, dtype=self.means.dtype)
    
        if self.means.shape[0] >= H * W:
            means_padded = self.means[:H * W]  
        else:
            means_padded[:self.means.shape[0]] = self.means  
    
        # Extract x, y, z values from means tensor
        x_values = means_padded[:, 0].view(H, W)
        y_values = means_padded[:, 1].view(H, W)
        z_values = means_padded[:, 2].view(H, W)
    
        # Compute x/y and x/z and assign them to the mask_with_shape tensor
        mask_with_shape[:, :, 1] = x_values / (y_values + 1e-8)  
        mask_with_shape[:, :, 2] = x_values / (z_values + 1e-8)

        return mask_with_shape
    
    def get_loss_dict(self, outputs, batch, metrics_dict=None) -> Dict[str, torch.Tensor]:
        """Computes and returns the losses dict.

        Args:
            outputs: the output to compute loss dict to
            batch: ground truth batch corresponding to outputs
            metrics_dict: dictionary of metrics, some of which we can use for loss
        """
        gt_img = self.composite_with_background(self.get_gt_img(batch["image"]), outputs["background"])
        pred_img = outputs["rgb"]

        # Set masked part of both ground-truth and rendered image to black.
        # This is a little bit sketchy for the SSIM loss.
        mask = self._downscale_if_required(batch["semantic_masks"])
        mask = mask.to(self.device)

        

        Ll1 = torch.abs(gt_img - pred_img).mean()
        if Ll1.dim() == 0:
            Ll1 = Ll1.unsqueeze(0)
        # calculate the intensity img from depth img, the intensity is used for loss2

        # calculate loss2
        Ll2 = ((gt_img - pred_img)** 2).mean()

        # expected_shape_dict = self._get_expected_shape(self._get_mask_with_shape(mask))
        # real_shape_dict = self._get_real_shape()


        # total_diff = torch.zeros((3,), dtype=torch.float, device=self.device) # shape(3,)
        # if len(self.gaussian_ids) > 0:
        #     for gs_id in self.gaussian_ids:
        #         gs_key = gs_id.item()
        #         one_diff = torch.abs(expected_shape_dict[gs_key] - real_shape_dict[gs_key])
        #         total_diff += one_diff

        #     Ll2 = total_diff / len(self.gaussian_ids)
        # else:
        #     Ll2 = torch.zeros((3,), dtype=torch.float, device=self.device)
        # not used: 
        # depth_img = outputs["depth"]
        # intensity_img = self._get_intensity_matrix(depth_img)
        
        
        # calculate ssim in main loss = (1-lambda)*Ll1 + lambda*simloss
        simloss = 1 - self.ssim(gt_img.permute(2, 0, 1)[None, ...], pred_img.permute(2, 0, 1)[None, ...])

        if self.config.use_scale_regularization and self.step % 10 == 0:
            scale_exp = torch.exp(self.scales)
            scale_reg = (
                torch.maximum(
                    scale_exp.amax(dim=-1) / scale_exp.amin(dim=-1),
                    torch.tensor(self.config.max_gauss_ratio),
                )
                - self.config.max_gauss_ratio
            )
            scale_reg = 0.1 * scale_reg.mean()
        else:
            scale_reg = torch.tensor(0.0, device=self.device).unsqueeze(0)
            
        ##################### Shape Regularization #######################
        perplexity = self.form_perplexity_tensor(batch["perplexity_path"]) 
        ##################### Shape Regularization #######################
            
        ############################################################################################
        # At this position we will calculate the semantic-wise regularization term. Given Means2D  #
        ############################################################################################
        # try:
        #     shape_loss = self.shape_constrain_loss(perplexity, mask, self.Means2D, scalings=self.scales)
        # except:
        #     print("shape loss out of bound")
        shape_loss = self.shape_constrain_loss(perplexity, mask, self.Means2D, self.scales)
        ############################################################################################
        # At this position we will calculate the semantic-wise regularization term. Given Means2D  #
        ############################################################################################
        
        loss_dict = {
            "loss1": Ll1,
            "loss2": Ll2,
            "main_loss": (1 - self.config.ssim_lambda) * Ll1 + self.config.ssim_lambda * simloss + self.config.ssim_lambda * shape_loss,
            "scale_reg": scale_reg,
        }


        if self.training:
            # Add loss from camera optimizer
            self.camera_optimizer.get_loss_dict(loss_dict)

        return loss_dict

    @torch.no_grad()
    def get_outputs_for_camera(self, camera: Cameras, obb_box: Optional[OrientedBox] = None) -> Dict[str, torch.Tensor]:
        """Takes in a camera, generates the raybundle, and computes the output of the model.
        Overridden for a camera-based gaussian model.

        Args:
            camera: generates raybundle
        """
        assert camera is not None, "must provide camera to gaussian model"
        self.set_crop(obb_box)
        outs = self.get_outputs(camera.to(self.device))
        return outs  # type: ignore

    def get_image_metrics_and_images(
        self, outputs: Dict[str, torch.Tensor], batch: Dict[str, torch.Tensor]
    ) -> Tuple[Dict[str, float], Dict[str, torch.Tensor]]:
        """Writes the test image outputs.

        Args:
            image_idx: Index of the image.
            step: Current step.
            batch: Batch of data.
            outputs: Outputs of the model.

        Returns:
            A dictionary of metrics.
        """
        gt_rgb = self.composite_with_background(self.get_gt_img(batch["image"]), outputs["background"])
        predicted_rgb = outputs["rgb"]

        combined_rgb = torch.cat([gt_rgb, predicted_rgb], dim=1)

        # Switch images from [H, W, C] to [1, C, H, W] for metrics computations
        gt_rgb = torch.moveaxis(gt_rgb, -1, 0)[None, ...]
        predicted_rgb = torch.moveaxis(predicted_rgb, -1, 0)[None, ...]

        psnr = self.psnr(gt_rgb, predicted_rgb)
        ssim = self.ssim(gt_rgb, predicted_rgb)
        lpips = self.lpips(gt_rgb, predicted_rgb)

        # all of these metrics will be logged as scalars
        metrics_dict = {"psnr": float(psnr.item()), "ssim": float(ssim)}  # type: ignore
        metrics_dict["lpips"] = float(lpips)

        images_dict = {"img": combined_rgb}

        return metrics_dict, images_dict
    
    def form_perplexity_tensor(self, perplexity_path: str) -> torch.Tensor:
    
    # Open the file
        with open(perplexity_path, mode='r') as file:
            # Create a CSV reader object
            csv_reader = csv.reader(file)

            # Skip the header if it exists
            next(csv_reader)

            # Fetch the second row
            second_row = next(csv_reader)  # This assumes the first call of next() skipped the header
            second_row = [float(item) for item in second_row]

            perplexity = torch.tensor(second_row)
            return perplexity
        
        
    def shape_constrain_loss(self, perplexity: torch.Tensor, semantic_mask: torch.Tensor, Means2D: torch.Tensor, scalings: torch.Tensor):
        '''
        Calculate a shape constraint loss based on the description provided.
        
        Arguments:
        - perplexity: Tensor containing perplexity values.
        - semantic_mask: Tensor of semantic masks.
        - Means2D: Tensor containing means, assumed to be of shape [n, 2] where each row is [x, y].
        - scalings: Tensor of scalings for Gaussian models.
        - k1, k2: Scaling factors for the loss components.
        '''
        scalings = scalings[(self.radii > 0).flatten()] # Visible Mask
        # Ensure all tensors are on the same device, ideally 'cuda' for GPU acceleration
        k1=3
        k2=1
        device = 'cuda' if torch.cuda.is_available() else 'cpu'
        perplexity = perplexity.to(device)
        semantic_mask = semantic_mask.to(device)
        Means2D = Means2D.squeeze(dim=0)[(self.radii > 0).flatten()].to(device)
        scalings = scalings.to(device)
        # values = torch.tensor([0.0, 1.0, 2.0, -1.0], dtype=torch.float32)
        # shape = (499, 751)

        # # 随机生成包含指定值的浮点张量
        # semantic_mask = values[torch.randint(0, len(values), shape)].to(torch.float32).to(device)

        # Filter valid Gaussians, assuming Means2D is [n, 2] and all are valid if not exactly [0,0] (0, 0) is the initial value
        # Calculate valid_indices considering [0,0] at the center of semantic_mask
        valid_indices = ~(torch.all(Means2D == torch.tensor([0.0, 0.0], device=device), dim=1)) & \
                        (Means2D[:, 0] >= 0) & (Means2D[:, 0] < semantic_mask.shape[0]) & \
                        (Means2D[:, 1] >= 0) & (Means2D[:, 1] < semantic_mask.shape[1])

        valid_means = Means2D[valid_indices]
        # Convert mean coordinates to integer indices, ensuring they are within bounds
        x = valid_means[:, 0].long()
        y = valid_means[:, 1].long()
        # Get masks and filter out -1 (indicating no calculation needed)
        # assert x.min() >= 0 and x.max() < semantic_mask.shape[0], "x indices are out of bounds"
        # assert y.min() >= 0 and y.max() < semantic_mask.shape[1], "y indices are out of bounds"

        mask = semantic_mask[x, y]  # Note the order of indices [x,y]
        valid_mask_indices = mask != -1
        mask = mask[valid_mask_indices].long()

        # Get valid perplexities using mask
        # Filter valid scalings based on the mask
        valid_scalings = scalings[valid_indices]
        valid_scalings = valid_scalings[valid_mask_indices]
        
        a1 = valid_scalings[:, 0] / valid_scalings[:, 1]
        a2 = valid_scalings[:, 0] / valid_scalings[:, 2]
        # Compute the loss for each valid Gaussian
        mask = mask - 1
        p = perplexity[mask]
        
        loss_per_gaussian = torch.sigmoid(k1 / p - a1) + torch.sigmoid(k2 / p - a2)

        # Return the average loss or handle cases where there are no valid Gaussians
        return loss_per_gaussian.mean() if loss_per_gaussian.numel() > 0 else torch.tensor(0.0, device=device)
    # Example usage:
    # Assume you have initialized the tensors `perplexity`, `semantic_mask`, `Means2D`, and `scalings` appropriately.
    # Call shape_constrain_loss(None, perplexity_tensor, semantic_mask_tensor, means2D_tensor, scalings_tensor)<|MERGE_RESOLUTION|>--- conflicted
+++ resolved
@@ -192,10 +192,6 @@
     """
     camera_optimizer: CameraOptimizerConfig = field(default_factory=lambda: CameraOptimizerConfig(mode="off"))
     """Config of the camera optimizer to use"""
-<<<<<<< HEAD
-    
-=======
->>>>>>> c609786e
     
 
 
