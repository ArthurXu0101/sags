""" Data parser for Semantic Field Data Parser Used in NeRF Studio. """

from __future__ import annotations

import math
from dataclasses import dataclass, field
from functools import partial
from pathlib import Path
from typing import List, Literal, Optional, Type

import numpy as np
import torch
import os
from PIL import Image
from nerfstudio.cameras import camera_utils
from nerfstudio.data.dataparsers.base_dataparser import DataParser, DataParserConfig, DataparserOutputs
from nerfstudio.data.scene_box import SceneBox
from nerfstudio.data.utils import colmap_parsing_utils as colmap_utils
from nerfstudio.process_data.colmap_utils import parse_colmap_camera_params
from nerfstudio.utils.scripts import run_command
from nerfstudio.utils.rich_utils import CONSOLE, status

from plyfile import PlyData

from nerfstudio.data.utils.dataparsers_utils import (
    get_train_eval_split_all,
    get_train_eval_split_filename,
    get_train_eval_split_fraction,
    get_train_eval_split_interval,
)

from nerfstudio.process_data.colmap_utils import parse_colmap_camera_params
from nerfstudio.utils.rich_utils import CONSOLE, status
from nerfstudio.utils.scripts import run_command
from nerfstudio.cameras.cameras import CAMERA_MODEL_TO_TYPE, Cameras
from rich.prompt import Confirm

import sys
MAX_AUTO_RESOLUTION = 6000


@dataclass
class SagsDataparserOutput(DataparserOutputs):

    feature_filenames: Optional[List[Path]] = None
    """ We also need to pass the feature file name out"""

    color_filenames: Optional[List[Path]] = None
    """This is a semantic color for visualization"""
    
    semantic_masks_filenames: Path = Path("masks") # Optional[Path] = None
    """Path to masks directory. If not set, masks are not loaded."""
    
    perplexity_path: Optional[Path] = None
    """Path to masks directory. If not set, masks are not loaded."""

@dataclass
class SagsDataParserConfig(DataParserConfig):
    """Nerfstudio dataset config"""

    _target: Type = field(default_factory=lambda: SagsDataParser)
    """target class to instantiate"""
    
    load_pretrained_gs: bool = True
    """If we need to load pretained Gaussian"""
    gaussian_path: Path = Path("point_cloud/iteration_30000/point_cloud.ply")
    """3D gaussian checkpoint location"""
    data: Path = Path()
    """Directory or explicit json file path specifying location of data. It should be a torch tensor dicts"""
    scale_factor: float = 1.0
    """How much to scale the camera origins by."""
    downscale_factor: Optional[int] = 1
    """How much to downscale images. If not set, images are chosen such that the max dimension is <1600px."""
    downscale_rounding_mode: Literal["floor", "round", "ceil"] = "floor"
    """How to round downscale image height and Image width."""
    scene_scale: float = 1.0
    """How much to scale the region of interest by."""
    orientation_method: Literal["pca", "up", "vertical", "none"] = "up"
    """The method to use for orientation."""
    center_method: Literal["poses", "focus", "none"] = "poses"
    """The method to use to center the poses."""
    auto_scale_poses: bool = True
    """Whether to automatically scale the poses to fit in +/- 1 bounding box."""
    assume_colmap_world_coordinate_convention: bool = True
    """Colmap optimized world often have y direction of the first camera pointing towards down direction,
    while nerfstudio world set z direction to be up direction for viewer. Therefore, we usually need to apply an extra
    transform when orientation_method=none. This parameter has no effects if orientation_method is set other than none.
    When this parameter is set to False, no extra transform is applied when reading data from colmap.
    """
    eval_mode: Literal["fraction", "filename", "interval", "all"] = "interval"
    """
    The method to use for splitting the dataset into train and eval.
    Fraction splits based on a percentage for train and the remaining for eval.
    Filename splits based on filenames containing train/eval.
    Interval uses every nth frame for eval (used by most academic papers, e.g. MipNerf360, GSplat).
    All uses all the images for any split.
    """
    train_split_fraction: float = 0.9
    """The fraction of images to use for training. The remaining images are for eval."""
    eval_interval: int = 8
    """The interval between frames to use for eval. Only used when eval_mode is eval-interval."""
    depth_unit_scale_factor: float = 1e-3
    """Scales the depth values to meters. Default value is 0.001 for a millimeter to meter conversion."""
    images_path: Path = Path("../../images")
    """Path to images directory relative to the data path."""
    masks_path: Optional[Path] = None # Optional[Path] = None
    """Path to masks directory. If not set, masks are not loaded."""
    semantic_masks_path: Path = Path("../../npz")
    """Path to semantic masks directory. If not set, masks are not loaded."""
    depths_path: Optional[Path] = None
    """Path to depth maps directory. If not set, depths are not loaded."""
    color_path: Optional[Path] = None
    """Path used for visualization in the viser (I suspect)"""
    colmap_path: Path = Path("")
    """Path to the colmap reconstruction directory relative to the data path."""
    load_3D_points: bool = False
    """Whether to load the 3D points from the colmap reconstruction. This is helpful for Gaussian splatting and
    generally unused otherwise, but it's typically harmless so we default to True."""
    max_2D_matches_per_3D_point: int = 0
    """Maximum number of 2D matches per 3D point. If set to -1, all 2D matches are loaded. If set to 0, no 2D matches are loaded."""
    shape_path: Optional[Path] = None
    """Path to shapes for each scene. If not set, shapes are not loaded. xyh"""
    linear_map_path: Path = Path("linear_map")
    """Path to linear maps for each frame. If not set, linear maps are not loaded. xyh"""
<<<<<<< HEAD
    perplexity_path : Path = Path("../../geometric_complexity.csv")
=======
    perplexity_path: Path = Path("../../geometric_complexity.csv")
    """geometry comlexity csv file location"""
>>>>>>> c609786e


class SagsDataParser(DataParser):

    """Semantic DataParser is build on top of COLMAP DatasetParser.
    Expects a folder with the following structure:
        images/ # folder containing images used to create the COLMAP model
        sparse/0 # folder containing the COLMAP reconstruction (either TEXT or BINARY format)
        masks/ #  folder containing masks for each image [name.npz (B, H, W)]
        features/ # folder containing depth maps for each image [name.npz (B+1, C)]
        shapes/ # folder containing expected shapes for each scene [name.npz (M*3)]
        semantic_masks/ # folder containing semantic_masks for each image [name.npz (B, H, W)]
    The paths can be different and can be specified in the config. (e.g., sparse/0 -> sparse)
    Currently, most COLMAP camera models are supported except for the FULL_OPENCV and THIN_PRISM_FISHEYE models.

    The dataparser loads the downscaled images from folders with `_{downscale_factor}` suffix.
    If these folders do not exist, the user can choose to automatically downscale the images and
    create these folders.

    The loader is compatible with the datasets processed using the ns-process-data script and
    can be used as a drop-in replacement. It further supports datasets like Mip-NeRF 360 (although
    in the case of Mip-NeRF 360 the downsampled images may have a different resolution because they
    use different rounding when computing the image resolution).
    """
    config: SagsDataParserConfig

    def __init__(self, config: SagsDataParserConfig):
        super().__init__(config)
        self._downscale_factor = None

    def _get_all_images_and_cameras(self, recon_dir: Path):
        if (recon_dir / "cameras.txt").exists():
            cam_id_to_camera = colmap_utils.read_cameras_text(recon_dir / "cameras.txt")
            im_id_to_image = colmap_utils.read_images_text(recon_dir / "images.txt")
        elif (recon_dir / "cameras.bin").exists():
            cam_id_to_camera = colmap_utils.read_cameras_binary(recon_dir / "cameras.bin")
            im_id_to_image = colmap_utils.read_images_binary(recon_dir / "images.bin")
        else:
            raise ValueError(f"Could not find cameras.txt or cameras.bin in {recon_dir}")

        cameras = {}
        frames = []
        camera_model = None

        # Parse cameras
        for cam_id, cam_data in cam_id_to_camera.items():
            cameras[cam_id] = parse_colmap_camera_params(cam_data)

        # Parse frames
        # we want to sort all images based on im_id
        ordered_im_id = sorted(im_id_to_image.keys())
        for im_id in ordered_im_id:
            im_data = im_id_to_image[im_id]
            # NB: COLMAP uses Eigen / scalar-first quaternions
            # * https://colmap.github.io/format.html
            # * https://github.com/colmap/colmap/blob/bf3e19140f491c3042bfd85b7192ef7d249808ec/src/base/pose.cc#L75
            # the `rotation_matrix()` handles that format for us.
            rotation = colmap_utils.qvec2rotmat(im_data.qvec)
            translation = im_data.tvec.reshape(3, 1)
            w2c = np.concatenate([rotation, translation], 1)
            w2c = np.concatenate([w2c, np.array([[0, 0, 0, 1]])], 0)
            c2w = np.linalg.inv(w2c)
            # Convert from COLMAP's camera coordinate system (OpenCV) to ours (OpenGL)
            c2w[0:3, 1:3] *= -1
            if self.config.assume_colmap_world_coordinate_convention:
                # world coordinate transform: map colmap gravity guess (-y) to nerfstudio convention (+z)
                c2w = c2w[np.array([0, 2, 1, 3]), :]
                c2w[2, :] *= -1
            

            frame = {
                "file_path": (self.config.data / self.config.images_path / im_data.name).as_posix(),
                "transform_matrix": c2w,
                "colmap_im_id": im_id,
            }
            frame.update(cameras[im_data.camera_id])
            if self.config.semantic_masks_path is not None:
                frame["semantic_masks_path"] = (
                    (self.config.data / self.config.semantic_masks_path / (im_data.name.split('.')[0]+'.npz')).as_posix()
                )
            if self.config.depths_path is not None:
                frame["depths_path"] = (
                    (self.config.data / self.config.depths_path / (im_data.name.split('.')[0]+'.npz')).as_posix()
                )
            if self.config.color_path is not None:
                frame["color_path"] = (
                    (self.config.data / self.config.color_path / (im_data.name.split('.')[0]+'.npz')).as_posix()
                )
            if self.config.linear_map_path is not None:
                frame["linear_map_path"] = (
                    (self.config.data / self.config.linear_map_path / (im_data.name+'.svg')).as_posix() # xyh, per frame. If per scene, use 'im_data.name.split('.')[0] instead.
                )
            if self.config.shape_path is not None:
                frame["shape_path"] = (
                    (self.config.data / self.config.shape_path / (im_data.name.split('.')[0]+'.npz')).as_posix() # xyh
                )
            if self.config.masks_path is not None:
                frame["masks_path"] = (
                    (self.config.data / self.config.masks_path / (im_data.name.split('.')[0]+'.npy')).as_posix()
                )
            frames.append(frame)
            if camera_model is not None:
                assert camera_model == frame["camera_model"], "Multiple camera models are not supported"
            else:
                camera_model = frame["camera_model"]

        out = {}
        out["frames"] = frames
        if self.config.assume_colmap_world_coordinate_convention:
            # world coordinate transform: map colmap gravity guess (-y) to nerfstudio convention (+z)
            applied_transform = np.eye(4)[:3, :]
            applied_transform = applied_transform[np.array([0, 2, 1]), :]
            applied_transform[2, :] *= -1
            out["applied_transform"] = applied_transform.tolist()
        out["camera_model"] = camera_model
        assert len(frames) > 0, "No images found in the colmap model"
        return out

    def _get_image_indices(self, image_filenames, split):
        has_split_files_spec = (
            (self.config.data / "train_list.txt").exists()
            or (self.config.data / "test_list.txt").exists()
            or (self.config.data / "validation_list.txt").exists()
        )
        if (self.config.data / f"{split}_list.txt").exists():
            CONSOLE.log(f"Using {split}_list.txt to get indices for split {split}.")
            with (self.config.data / f"{split}_list.txt").open("r", encoding="utf8") as f:
                filenames = f.read().splitlines()
            # Validate split first
            split_filenames = set(self.config.data / self.config.images_path / x for x in filenames)
            unmatched_filenames = split_filenames.difference(image_filenames)
            if unmatched_filenames:
                raise RuntimeError(
                    f"Some filenames for split {split} were not found: {set(map(str, unmatched_filenames))}."
                )

            indices = [i for i, path in enumerate(image_filenames) if path in split_filenames]
            CONSOLE.log(f"[yellow] Dataset is overriding {split}_indices to {indices}")
            indices = np.array(indices, dtype=np.int32)
        elif has_split_files_spec:
            raise RuntimeError(f"The dataset's list of filenames for split {split} is missing.")
        else:
            # find train and eval indices based on the eval_mode specified
            if self.config.eval_mode == "fraction":
                i_train, i_eval = get_train_eval_split_fraction(image_filenames, self.config.train_split_fraction)
            elif self.config.eval_mode == "filename":
                i_train, i_eval = get_train_eval_split_filename(image_filenames)
            elif self.config.eval_mode == "interval":
                i_train, i_eval = get_train_eval_split_interval(image_filenames, self.config.eval_interval)
            elif self.config.eval_mode == "all":
                CONSOLE.log(
                    "[yellow] Be careful with '--eval-mode=all'. If using camera optimization, the cameras may diverge in the current implementation, giving unpredictable results."
                )
                i_train, i_eval = get_train_eval_split_all(image_filenames)
            else:
                raise ValueError(f"Unknown eval mode {self.config.eval_mode}")

            if split == "train":
                indices = i_train
            elif split in ["val", "test"]:
                indices = i_eval
            else:
                raise ValueError(f"Unknown dataparser split {split}")
        return indices

    def _generate_dataparser_outputs(self, split: str = "train", **kwargs):
        assert self.config.data.exists(), f"Data directory {self.config.data} does not exist."
        colmap_path = self.config.data #/ self.config.colmap_path
        assert colmap_path.exists(), f"Colmap path {colmap_path} does not exist."

        meta = self._get_all_images_and_cameras(colmap_path)
        camera_type = CAMERA_MODEL_TO_TYPE[meta["camera_model"]]

        image_filenames = []
        masks_filenames = []
        feature_filenames = []
        color_filenames = []
        semantic_masks_filenames = []

        poses = []

        fx = []
        fy = []
        cx = []
        cy = []
        height = []
        width = []
        distort = []

        for frame in meta["frames"]:
            fx.append(float(frame["fl_x"]))
            fy.append(float(frame["fl_y"]))
            cx.append(float(frame["cx"]))
            cy.append(float(frame["cy"]))
            height.append(int(frame["h"]))
            width.append(int(frame["w"]))
            distort.append(
                camera_utils.get_distortion_params(
                    k1=float(frame["k1"]) if "k1" in frame else 0.0,
                    k2=float(frame["k2"]) if "k2" in frame else 0.0,
                    k3=float(frame["k3"]) if "k3" in frame else 0.0,
                    k4=float(frame["k4"]) if "k4" in frame else 0.0,
                    p1=float(frame["p1"]) if "p1" in frame else 0.0,
                    p2=float(frame["p2"]) if "p2" in frame else 0.0,
                )
            )

            image_filenames.append(Path(frame["file_path"]))
            poses.append(frame["transform_matrix"])
            if "masks_path" in frame:
                masks_filenames.append(Path(frame["masks_path"]))
            if "depths_path" in frame:
                feature_filenames.append(Path(frame["depths_path"]))
            if "color_path" in frame:
                color_filenames.append(Path(frame["color_path"]))
            if "semantic_masks_path" in frame:
                semantic_masks_filenames.append(Path(frame["semantic_masks_path"]))

        assert len(semantic_masks_filenames) == 0 or (len(semantic_masks_filenames) == len(image_filenames)), """
        Different number of image and semantic mask filenames.
        You should check that masks_path is specified for every frame (or zero frames) in transforms.json.
        """
        assert len(feature_filenames) == 0 or (len(feature_filenames) == len(image_filenames)), """
        Different number of image and depth filenames.
        You should check that depth_file_path is specified for every frame (or zero frames) in transforms.json.
        """
        poses = torch.from_numpy(np.array(poses).astype(np.float32))
        poses, transform_matrix = camera_utils.auto_orient_and_center_poses(
            poses,
            method=self.config.orientation_method,
            center_method=self.config.center_method,
        )

        # Scale poses
        scale_factor = 1.0
        if self.config.auto_scale_poses:
            scale_factor /= float(torch.max(torch.abs(poses[:, :3, 3])))
        scale_factor *= self.config.scale_factor
        poses[:, :3, 3] *= scale_factor

        # Choose image_filenames and poses based on split, but after auto orient and scaling the poses.
        indices = self._get_image_indices(image_filenames, split)
        image_filenames, masks_filenames, color_filenames, downscale_factor, semantic_masks_filenames = self._setup_downscale_factor(
            image_filenames, masks_filenames, color_filenames, semantic_masks_filenames
        )

        image_filenames = [image_filenames[i] for i in indices]
        masks_filenames = [masks_filenames[i] for i in indices] if len(masks_filenames) > 0 else []
        color_filenames = [color_filenames[i] for i in indices] if len(color_filenames) > 0 else []
        feature_filenames = [feature_filenames[i] for i in indices] if len(feature_filenames) > 0 else []
        semantic_masks_filenames = [semantic_masks_filenames[i] for i in indices] if len(semantic_masks_filenames) > 0 else []

        idx_tensor = torch.tensor(indices, dtype=torch.long)
        poses = poses[idx_tensor]

        # in x,y,z order
        # assumes that the scene is centered at the origin
        aabb_scale = self.config.scene_scale
        scene_box = SceneBox(
            aabb=torch.tensor(
                [[-aabb_scale, -aabb_scale, -aabb_scale], [aabb_scale, aabb_scale, aabb_scale]], dtype=torch.float32
            )
        )

        fx = torch.tensor(fx, dtype=torch.float32)[idx_tensor]
        fy = torch.tensor(fy, dtype=torch.float32)[idx_tensor]
        cx = torch.tensor(cx, dtype=torch.float32)[idx_tensor]
        cy = torch.tensor(cy, dtype=torch.float32)[idx_tensor]
        height = torch.tensor(height, dtype=torch.int32)[idx_tensor]
        width = torch.tensor(width, dtype=torch.int32)[idx_tensor]
        distortion_params = torch.stack(distort, dim=0)[idx_tensor]

        cameras = Cameras(
            fx=fx,
            fy=fy,
            cx=cx,
            cy=cy,
            distortion_params=distortion_params,
            height=height,
            width=width,
            camera_to_worlds=poses[:, :3, :4],
            camera_type=camera_type,
        )

        cameras.rescale_output_resolution(
            scaling_factor=1.0 / downscale_factor, scale_rounding_mode=self.config.downscale_rounding_mode
        )

        if "applied_transform" in meta:
            applied_transform = torch.tensor(meta["applied_transform"], dtype=transform_matrix.dtype)
            transform_matrix = transform_matrix @ torch.cat(
                [applied_transform, torch.tensor([[0, 0, 0, 1]], dtype=transform_matrix.dtype)], 0
            )
        if "applied_scale" in meta:
            applied_scale = float(meta["applied_scale"])
            scale_factor *= applied_scale

        metadata = {}
        if self.config.load_pretrained_gs:
            metadata.update(self._load_3D_gaussians())
        if self.config.load_3D_points:
            # Load 3D points
            metadata.update(self._load_3D_points(colmap_path, transform_matrix, scale_factor))
            
        dataparser_outputs = SagsDataparserOutput(
            image_filenames=image_filenames,
            cameras=cameras,
            scene_box=scene_box,
            semantic_masks_filenames=semantic_masks_filenames if len(semantic_masks_filenames) > 0 else None,
            feature_filenames = feature_filenames if len(feature_filenames) > 0 else None,
            color_filenames=color_filenames,
            dataparser_scale=scale_factor,
            dataparser_transform=transform_matrix,
            metadata=metadata,
            perplexity_path=os.path.abspath((os.path.join(self.config.data, '../../geometric_complexity.csv')))
        )
        # meta data includes the Gaussian we want to use
        return dataparser_outputs

    def fetchPly(self, path):
        plydata = PlyData.read(path)
        vertices = plydata['vertex']
        out = {}
        out["means"] = torch.from_numpy(np.vstack([vertices['x'], vertices['y'], vertices['z']]).T)
        out["scales"] = torch.from_numpy(np.vstack([vertices['scale_0'], vertices['scale_1'], vertices['scale_2']]))
        out["quats"] = torch.from_numpy(np.vstack([vertices['rot_0'], vertices['rot_1'], vertices['rot_2'], vertices['rot_3']]))
        out["opacities"] = torch.from_numpy(np.vstack([vertices['opacity']]))
        out["feature_dc"] = torch.from_numpy(np.vstack([vertices['f_dc_0'], vertices['f_dc_1'], vertices['f_dc_2']]))
        out["feature_rest"] = torch.from_numpy(np.vstack([
            vertices['f_rest_0'], vertices['f_rest_1'], vertices['f_rest_2'],vertices['f_rest_3'], 
            vertices['f_rest_4'], vertices['f_rest_5'],vertices['f_rest_6'], vertices['f_rest_7'], 
            vertices['f_rest_8'],vertices['f_rest_9'], vertices['f_rest_10'], vertices['f_rest_11'],
            vertices['f_rest_12'], vertices['f_rest_13'], vertices['f_rest_14'],vertices['f_rest_15'], 
            vertices['f_rest_16'], vertices['f_rest_17'],vertices['f_rest_18'], vertices['f_rest_19'], 
            vertices['f_rest_20'],vertices['f_rest_21'], vertices['f_rest_22'], vertices['f_rest_23'],
            vertices['f_rest_24'], vertices['f_rest_25'], vertices['f_rest_26'],vertices['f_rest_27'], 
            vertices['f_rest_28'], vertices['f_rest_29'],vertices['f_rest_30'], vertices['f_rest_31'], 
            vertices['f_rest_32'],vertices['f_rest_33'], vertices['f_rest_34'], vertices['f_rest_35'],
            vertices['f_rest_36'], vertices['f_rest_37'], vertices['f_rest_38'],vertices['f_rest_39'], 
            vertices['f_rest_40'], vertices['f_rest_41'],vertices['f_rest_42'], vertices['f_rest_43'], 
            vertices['f_rest_44']]
            ))

        return out

    def _load_3D_gaussians(self) -> dict:
        # resize the parameters to match the new number of points
        CONSOLE.log(f"[bold green] splat ply load successfully from {self.config.data/self.config.gaussian_path}")
        points3D = self.fetchPly(self.config.data/self.config.gaussian_path)
        points3D_rgb = None
        out = {
            "points3D_xyz": points3D,
            "points3D_rgb": points3D_rgb,
        }
        return out
    
    def _load_3D_points(self, colmap_path: Path, transform_matrix: torch.Tensor, scale_factor: float):
        if (colmap_path / "points3D.bin").exists():
            colmap_points = colmap_utils.read_points3D_binary(colmap_path / "points3D.bin")
        elif (colmap_path / "points3D.txt").exists():
            colmap_points = colmap_utils.read_points3D_text(colmap_path / "points3D.txt")
        else:
            raise ValueError(f"Could not find points3D.txt or points3D.bin in {colmap_path}")
        points3D = torch.from_numpy(np.array([p.xyz for p in colmap_points.values()], dtype=np.float32))
        points3D = (
            torch.cat(
                (
                    points3D,
                    torch.ones_like(points3D[..., :1]),
                ),
                -1,
            )
            @ transform_matrix.T
        )
        points3D *= scale_factor

        # Load point colours
        points3D_rgb = torch.from_numpy(np.array([p.rgb for p in colmap_points.values()], dtype=np.uint8))
        points3D_num_points = torch.tensor([len(p.image_ids) for p in colmap_points.values()], dtype=torch.int64)
        out = {
            "points3D_xyz": points3D,
            "points3D_rgb": points3D_rgb,
            "points3D_error": torch.from_numpy(np.array([p.error for p in colmap_points.values()], dtype=np.float32)),
            "points3D_num_points2D": points3D_num_points,
        }
        if self.config.max_2D_matches_per_3D_point != 0:
            if (colmap_path / "images.txt").exists():
                im_id_to_image = colmap_utils.read_images_text(colmap_path / "images.txt")
            elif (colmap_path / "images.bin").exists():
                im_id_to_image = colmap_utils.read_images_binary(colmap_path / "images.bin")
            else:
                raise ValueError(f"Could not find images.txt or images.bin in {colmap_path}")
            downscale_factor = self._downscale_factor
            max_num_points = int(torch.max(points3D_num_points).item())
            if self.config.max_2D_matches_per_3D_point > 0:
                max_num_points = min(max_num_points, self.config.max_2D_matches_per_3D_point)
            points3D_image_ids = []
            points3D_image_xy = []
            for p in colmap_points.values():
                nids = np.array(p.image_ids, dtype=np.int64)
                nxy_ids = np.array(p.point2D_idxs, dtype=np.int32)
                if self.config.max_2D_matches_per_3D_point != -1:
                    # Randomly sample 2D matches
                    idxs = np.argsort(p.error)[: self.config.max_2D_matches_per_3D_point]
                    nids = nids[idxs]
                    nxy_ids = nxy_ids[idxs]
                nxy = [im_id_to_image[im_id].xys[pt_idx] for im_id, pt_idx in zip(nids, nxy_ids)]
                nxy = torch.from_numpy(np.stack(nxy).astype(np.float32))
                nids = torch.from_numpy(nids)
                assert len(nids.shape) == 1
                assert len(nxy.shape) == 2
                points3D_image_ids.append(
                    torch.cat((nids, torch.full((max_num_points - len(nids),), -1, dtype=torch.int64)))
                )
                points3D_image_xy.append(
                    torch.cat((nxy, torch.full((max_num_points - len(nxy), nxy.shape[-1]), 0, dtype=torch.float32)))
                    / downscale_factor
                )
            out["points3D_image_ids"] = torch.stack(points3D_image_ids, dim=0)
            out["points3D_points2D_xy"] = torch.stack(points3D_image_xy, dim=0)
        return out

    def _downscale_images(
        self,
        paths,
        get_fname,
        downscale_factor: int,
        downscale_rounding_mode: str = "floor",
        nearest_neighbor: bool = False,
    ):
        def calculate_scaled_size(original_width, original_height, downscale_factor, mode="floor"):
            if mode == "floor":
                return math.floor(original_width / downscale_factor), math.floor(original_height / downscale_factor)
            elif mode == "round":
                return round(original_width / downscale_factor), round(original_height / downscale_factor)
            elif mode == "ceil":
                return math.ceil(original_width / downscale_factor), math.ceil(original_height / downscale_factor)
            else:
                raise ValueError("Invalid mode. Choose from 'floor', 'round', or 'ceil'.")

        with status(msg="[bold yellow]Downscaling images...", spinner="growVertical"):
            assert downscale_factor > 1
            assert isinstance(downscale_factor, int)
            filepath = next(iter(paths))
            img = Image.open(filepath)
            w, h = img.size
            w_scaled, h_scaled = calculate_scaled_size(w, h, downscale_factor, downscale_rounding_mode)
            # Using %05d ffmpeg commands appears to be unreliable (skips images).
            for path in paths:
                nn_flag = "" if not nearest_neighbor else ":flags=neighbor"
                path_out = get_fname(path)
                path_out.parent.mkdir(parents=True, exist_ok=True)
                ffmpeg_cmd = [
                    f'ffmpeg -y -noautorotate -i "{path}" ',
                    f"-q:v 2 -vf scale={w_scaled}:{h_scaled}{nn_flag} ",
                    f'"{path_out}"',
                ]
                ffmpeg_cmd = " ".join(ffmpeg_cmd)
                run_command(ffmpeg_cmd)

        CONSOLE.log("[bold green]:tada: Done downscaling images.")

    def _setup_downscale_factor(
        self, image_filenames: List[Path], masks_filenames: List[Path], color_filenames: List[Path], semantic_masks_filenames: List[Path]
    ):
        """
        Setup the downscale factor for the dataset. This is used to downscale the images and cameras.
        """

        def get_fname(parent: Path, filepath: Path) -> Path:
            """Returns transformed file name when downscale factor is applied"""
            rel_part = filepath.relative_to(parent)
            base_part = parent.parent / (str(parent.name) + f"_{self._downscale_factor}")
            return base_part / rel_part

        filepath = next(iter(image_filenames))
        if self._downscale_factor is None:
            if self.config.downscale_factor is None:
                test_img = Image.open(filepath)
                w, h = test_img.size
                max_res = max(h, w)
                df = 0
                while True:
                    if (max_res / 2 ** (df)) <= MAX_AUTO_RESOLUTION:
                        break
                    df += 1

                self._downscale_factor = 2**df
                CONSOLE.log(f"Using image downscale factor of {self._downscale_factor}")
            else:
                self._downscale_factor = self.config.downscale_factor
            if self._downscale_factor > 1 and not all(
                get_fname(self.config.data / self.config.images_path, fp).parent.exists() for fp in image_filenames
            ):
                # Downscaled images not found
                # Ask if user wants to downscale the images automatically here
                CONSOLE.print(
                    f"[bold red]Downscaled images do not exist for factor of {self._downscale_factor}.[/bold red]"
                )
                if Confirm.ask(
                    f"\nWould you like to downscale the images using '{self.config.downscale_rounding_mode}' rounding mode now?",
                    default=False,
                    console=CONSOLE,
                ):
                    # Install the method
                    self._downscale_images(
                        image_filenames,
                        partial(get_fname, self.config.data / self.config.images_path),
                        self._downscale_factor,
                        self.config.downscale_rounding_mode,
                        nearest_neighbor=False,
                    )
                    if len(masks_filenames) > 0:
                        assert self.config.masks_path is not None
                        self._downscale_images(
                            masks_filenames,
                            partial(get_fname, self.config.data / self.config.masks_path),
                            self._downscale_factor,
                            self.config.downscale_rounding_mode,
                            nearest_neighbor=True,
                        )
                    if len(color_filenames) > 0:
                        assert self.config.masks_path is not None
                        self._downscale_images(
                            masks_filenames,
                            partial(get_fname, self.config.data / self.config.masks_path),
                            self._downscale_factor,
                            self.config.downscale_rounding_mode,
                            nearest_neighbor=True,
                        )
                    if len(semantic_masks_filenames) > 0:
                        assert self.config.masks_path is not None
                        self._downscale_images(
                            semantic_masks_filenames,
                            partial(get_fname, self.config.data / self.config.semantic_masks_path),
                            self._downscale_factor,
                            self.config.downscale_rounding_mode,
                            nearest_neighbor=True,
                        )
                else:
                    sys.exit(1)

        # Return transformed filenames
        if self._downscale_factor > 1:
            image_filenames = [get_fname(self.config.data / self.config.images_path, fp) for fp in image_filenames]
            if len(masks_filenames) > 0:
                assert self.config.masks_path is not None
                masks_filenames = [get_fname(self.config.data / self.config.masks_path, fp) for fp in masks_filenames]
            if len(color_filenames) > 0:
                assert self.config.masks_path is not None
                color_filenames = [get_fname(self.config.data / self.config.masks_path, fp) for fp in color_filenames]
            if len(semantic_masks_filenames) > 0:
                assert self.config.semantic_masks_path is not None
                semantic_masks_filenames = [get_fname(self.config.data / self.config.semantic_masks_path, fp) for fp in semantic_masks_filenames]

        assert isinstance(self._downscale_factor, int)
        return image_filenames, masks_filenames, color_filenames, self._downscale_factor, semantic_masks_filenames
<|MERGE_RESOLUTION|>--- conflicted
+++ resolved
@@ -122,12 +122,6 @@
     """Path to shapes for each scene. If not set, shapes are not loaded. xyh"""
     linear_map_path: Path = Path("linear_map")
     """Path to linear maps for each frame. If not set, linear maps are not loaded. xyh"""
-<<<<<<< HEAD
-    perplexity_path : Path = Path("../../geometric_complexity.csv")
-=======
-    perplexity_path: Path = Path("../../geometric_complexity.csv")
-    """geometry comlexity csv file location"""
->>>>>>> c609786e
 
 
 class SagsDataParser(DataParser):
